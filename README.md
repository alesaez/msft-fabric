--- conflicted
+++ resolved
@@ -1,6 +1,2 @@
-<<<<<<< HEAD
 # Microsoft Fabric
 This is a CICD repo
-=======
-# Microsoft Fabric 
->>>>>>> f102bbd5
